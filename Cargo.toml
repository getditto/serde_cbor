--- conflicted
+++ resolved
@@ -17,15 +17,7 @@
 maintenance = { status = "actively-developed" }
 
 [dependencies]
-<<<<<<< HEAD
 half = "1.2.0"
-=======
-byteorder = { version = "1.0.0", default-features = false }
-# Starting with v1.4.0 half requires Rust v1.32 or newer
-# serde_cbor v0.10.0 msrv is v1.31
-# remove when next minor version is released 
-half = ">= 1.2.0, < 1.4.0"
->>>>>>> 7d1d6d31
 serde = { version = "1.0.14", default-features = false }
 
 [dev-dependencies]
